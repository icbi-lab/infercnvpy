import numpy as np
import numpy.testing as npt
import pandas as pd
import pytest
import scanpy as sc

import infercnvpy as cnv
from infercnvpy.tl._infercnv import _get_reference


def test_get_reference_key_and_cat(adata_mock):
    """Test that reference is correctly calculated given a reference key and category"""
    actual = _get_reference(adata_mock, "cat", ["foo", "baz"], None)
    npt.assert_almost_equal(
        actual,
        np.array(
            [
                [1.5, 1, 1.5, 2],
                [7, 5, 5, 7],
            ]
        ),
    )


def test_get_reference_no_reference(adata_mock):
    """If no reference is specified, the mean of the entire adata object is taken"""
    actual = _get_reference(adata_mock, None, None, None)
    npt.assert_almost_equal(actual, np.array([[4.8, 4.2, 4.4, 5]]), decimal=5)


def test_get_reference_given_reference(adata_mock):
    """Predefined reference takes precendence over reference_key and reference_cat"""
    reference = np.array([1, 2, 3, 4])
    actual = _get_reference(adata_mock, "foo", "bar", reference)
    npt.assert_equal(reference, actual[0, :])

    with pytest.raises(ValueError):
        reference = np.array([1, 2, 3])
        actual = _get_reference(adata_mock, "foo", "bar", reference)


@pytest.mark.parametrize(
    "reference_key,reference_cat",
    [
        (None, None),
        ("cell_type", ["Microglia/Macrophage", "Oligodendrocytes (non-malignant)"]),
    ],
)
def test_infercnv(adata_oligodendroma, reference_key, reference_cat):
    cnv.tl.infercnv(adata_oligodendroma, reference_key=reference_key, reference_cat=reference_cat)


<<<<<<< HEAD
def test_running_mean_n_less_than_genes():
    # Create a 2D numpy array
    x = np.array([[1, 2, 3, 4, 5], [6, 7, 8, 9, 10]])
    n = 3
    step = 1
    gene_list = np.array(["gene1", "gene2", "gene3", "gene4", "gene5"])

    # Call the function with the test parameters
    result, convolved_gene_values = cnv.tl._infercnv._running_mean(x, n, step, gene_list)

    # Define the expected output
    expected_result = np.array([[2, 3, 4], [7, 8, 9]])
    expected_gene_values = pd.DataFrame(
        {
            "gene1": [2.0, 7.0],
            "gene2": [2.5, 7.5],
            "gene3": [3.0, 8.0],
            "gene4": [3.5, 8.5],
            "gene5": [4.0, 9.0],
        }
    )

    # Assert that the function output is as expected
    np.testing.assert_array_equal(result, expected_result)
    # Assert that the gene dfs are equal
    pd.testing.assert_frame_equal(convolved_gene_values, expected_gene_values)


def test_running_mean_n_greater_than_genes():
    # Create a 2D numpy array
    x = np.array([[1, 2, 3, 4, 5], [6, 7, 8, 9, 10]])
    n = 7
    step = 1
    gene_list = np.array(["gene1", "gene2", "gene3", "gene4", "gene5"])

    # Call the function with the test parameters
    result, convolved_gene_values = cnv.tl._infercnv._running_mean(x, n, step, gene_list)

    # Define the expected output
    expected_result = np.array([[3], [8]])
    expected_gene_values = pd.DataFrame(
        {
            "gene1": [3.0, 8.0],
            "gene2": [3.0, 8.0],
            "gene3": [3.0, 8.0],
            "gene4": [3.0, 8.0],
            "gene5": [3.0, 8.0],
        }
    )

    # Assert that the function output is as expected
    np.testing.assert_array_equal(result, expected_result)
    # Assert that the gene dfs are equal
    pd.testing.assert_frame_equal(convolved_gene_values, expected_gene_values)


def test_calculate_gene_averages():
    convolved_gene_names = np.array(
        [["gene1", "gene2", "gene3"], ["gene2", "gene3", "gene4"], ["gene3", "gene4", "gene5"]]
    )

    smoothed_x = np.array([[2, 3, 4], [4, 4, 6], [6, 2, 1]])

    convolved_gene_values = cnv.tl._infercnv._calculate_gene_averages(convolved_gene_names, smoothed_x)

    pd.testing.assert_frame_equal(
        convolved_gene_values,
        pd.DataFrame(
            {
                "gene1": [2.0, 4.0, 6.0],
                "gene2": [2.5, 4.0, 4.0],
                "gene3": [3.000000, 4.666667, 3.000000],
                "gene4": [3.5, 5.0, 1.5],
                "gene5": [4.0, 6.0, 1.0],
            }
        ),
    )


def test_infercnv_chunk(adata_full_mock, gene_res_actual, x_res_actual):
    reference = _get_reference(adata_full_mock, reference_key=None, reference_cat=None, reference=None)
    var = adata_full_mock.var.loc[:, ["chromosome", "start", "end"]]
    tmp_x = adata_full_mock.X

    chr_pos, x_res, gene_res = cnv.tl._infercnv._infercnv_chunk(
        tmp_x, var, reference, lfc_cap=1, window_size=3, step=1, dynamic_threshold=1
    )

    gene_res.index = gene_res.index.astype(str)
    pd.testing.assert_frame_equal(gene_res, gene_res_actual)
    np.testing.assert_array_equal(x_res.toarray(), x_res_actual)
    assert chr_pos == {"chr1": 0, "chr2": 3}, "chr_pos is not as expected"


def test_infercnv_more_than_2_chunks(adata_full_mock, gene_res_actual, x_res_actual):
    chr_pos, res, per_gene_mtx = cnv.tl.infercnv(
        adata_full_mock,
        reference_key=None,
        reference_cat=None,
        reference=None,
        chunksize=2,
        lfc_clip=1,
        window_size=3,
        step=1,
        dynamic_threshold=1,
        inplace=False,
    )

    ## each chunk will contain 2 samples, this simulatanously tests the chunking and the merging
    np.testing.assert_array_equal(
        per_gene_mtx.toarray()[0], np.array([0.75, 0.0, 0.0, 0.0, -0.75, 0.0, 0.0, 0.0, 0.0, 0.75])
    )
    np.testing.assert_array_equal(per_gene_mtx.toarray()[3], np.array([0, 0, 0, 0, 0, 0.921875, 0.703125, 0, 0, 0]))
    np.testing.assert_array_equal(res.toarray(), x_res_actual)
    assert chr_pos == {"chr1": 0, "chr2": 3}, "chr_pos is not as expected"
=======
def test_infercnv_manual_reference(adata_oligodendroma):
    cnv.tl.infercnv(adata_oligodendroma, reference=np.ones(adata_oligodendroma.shape[1]))
>>>>>>> ad98e583


@pytest.mark.skip(
    reason="rpy2 segfaults on the CI. I don't know why and don't have the time for a painful debugging session."
)
def test_copykat(adata_oligodendroma):
    sc.pp.subsample(adata_oligodendroma, n_obs=50)
    cnv.tl.copykat(adata_oligodendroma)


def test_workflow(adata_oligodendroma):
    cnv.tl.infercnv(adata_oligodendroma)
    cnv.tl.pca(adata_oligodendroma)
    cnv.pp.neighbors(adata_oligodendroma)
    cnv.tl.tsne(adata_oligodendroma)
    cnv.tl.umap(adata_oligodendroma)
    cnv.tl.leiden(adata_oligodendroma)
    cnv.tl.cnv_score(adata_oligodendroma)

    cnv.pl.umap(adata_oligodendroma, color=["cnv_score", "cnv_leiden"], show=False)
    cnv.pl.tsne(adata_oligodendroma, color=["cnv_score", "cnv_leiden"], show=False)
    cnv.pl.chromosome_heatmap(adata_oligodendroma, show=False)
    cnv.pl.chromosome_heatmap_summary(adata_oligodendroma, show=False)<|MERGE_RESOLUTION|>--- conflicted
+++ resolved
@@ -50,7 +50,6 @@
     cnv.tl.infercnv(adata_oligodendroma, reference_key=reference_key, reference_cat=reference_cat)
 
 
-<<<<<<< HEAD
 def test_running_mean_n_less_than_genes():
     # Create a 2D numpy array
     x = np.array([[1, 2, 3, 4, 5], [6, 7, 8, 9, 10]])
@@ -166,10 +165,8 @@
     np.testing.assert_array_equal(per_gene_mtx.toarray()[3], np.array([0, 0, 0, 0, 0, 0.921875, 0.703125, 0, 0, 0]))
     np.testing.assert_array_equal(res.toarray(), x_res_actual)
     assert chr_pos == {"chr1": 0, "chr2": 3}, "chr_pos is not as expected"
-=======
 def test_infercnv_manual_reference(adata_oligodendroma):
     cnv.tl.infercnv(adata_oligodendroma, reference=np.ones(adata_oligodendroma.shape[1]))
->>>>>>> ad98e583
 
 
 @pytest.mark.skip(
