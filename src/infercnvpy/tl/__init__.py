--- conflicted
+++ resolved
@@ -41,26 +41,16 @@
 ) -> np.ndarray | None:
     """Compute the PCA on the result of :func:`infercnvpy.tl.infercnv`.
 
-<<<<<<< HEAD
-    Thin wrapper around :func:`sc.tl.pca`.
-=======
     Thin wrapper around :func:`scanpy.pp.pca`.
->>>>>>> 1545a778
 
     Parameters
     ----------
     adata
         annotated data matrix
     svd_solver
-<<<<<<< HEAD
-        See :func:`sc.tl.pca`.
-    zero_center
-        See :func:`sc.tl.pca`.
-=======
         See :func:`scanpy.pp.pca`.
     zero_center
         See :func:`scanpy.pp.pca`.
->>>>>>> 1545a778
     inplace
         If True, store the result in adata.obsm. Otherwise return the PCA matrix.
     use_rep
@@ -68,11 +58,7 @@
     key_added
         Key under which the result will be stored in adata.obsm if `inplace=True`.
     **kwargs
-<<<<<<< HEAD
-        Additional arguments passed to :func:`sc.tl.pca`.
-=======
         Additional arguments passed to :func:`scanpy.pp.pca`.
->>>>>>> 1545a778
     """
     if f"X_{use_rep}" not in adata.obsm:
         raise KeyError(f"X_{use_rep} is not in adata.obsm. Did you run `tl.infercnv`?")
